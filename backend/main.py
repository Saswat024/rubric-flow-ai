from fastapi import FastAPI, File, UploadFile, HTTPException, Header, Depends
from fastapi.middleware.cors import CORSMiddleware
from pydantic import BaseModel
from typing import Optional
import base64
from evaluators.flowchart import evaluate_flowchart
from evaluators.pseudocode import evaluate_pseudocode
from database import create_user, verify_user, create_session, verify_session, delete_session, get_user_email

app = FastAPI()

# Enable CORS for local React app
app.add_middleware(
    CORSMiddleware,
    allow_origins=["http://localhost:5173", "http://localhost:8080", "http://localhost:3000"],
    allow_credentials=True,
    allow_methods=["*"],
    allow_headers=["*"],
)

class PseudocodeRequest(BaseModel):
    code: str

class FlowchartRequest(BaseModel):
    image: str  # base64 encoded image

class SignupRequest(BaseModel):
    email: str
    password: str

class LoginRequest(BaseModel):
    email: str
    password: str

# Dependency to get current user from token
async def get_current_user(authorization: Optional[str] = Header(None)) -> int:
<<<<<<< HEAD
    print(f"Authorization header: {authorization}")
    
    if not authorization:
        print("No authorization header provided")
        raise HTTPException(status_code=401, detail="Authorization header missing")
    
    if not authorization.startswith("Bearer "):
        print(f"Invalid authorization format: {authorization}")
        raise HTTPException(status_code=401, detail="Invalid authorization format")
    
    token = authorization.replace("Bearer ", "")
    print(f"Extracted token: {token[:10]}...")
    
    user_id = verify_session(token)
    print(f"User ID from token: {user_id}")
    
    if not user_id:
        print("Token verification failed")
=======
    if not authorization or not authorization.startswith("Bearer "):
        raise HTTPException(status_code=401, detail="Not authenticated")
    
    token = authorization.replace("Bearer ", "")
    user_id = verify_session(token)
    
    if not user_id:
>>>>>>> 2639c52f
        raise HTTPException(status_code=401, detail="Invalid or expired token")
    
    return user_id

@app.post("/api/auth/signup")
async def signup(request: SignupRequest):
    success, message = create_user(request.email, request.password)
    
    if not success:
        raise HTTPException(status_code=400, detail=message)
    
    return {"message": message}

@app.post("/api/auth/login")
async def login(request: LoginRequest):
    user_id = verify_user(request.email, request.password)
    
    if not user_id:
        raise HTTPException(status_code=401, detail="Invalid credentials")
    
    token = create_session(user_id)
    email = get_user_email(user_id)
    
    return {"token": token, "email": email}

@app.post("/api/auth/logout")
async def logout(authorization: Optional[str] = Header(None)):
    if not authorization or not authorization.startswith("Bearer "):
        raise HTTPException(status_code=401, detail="Not authenticated")
    
    token = authorization.replace("Bearer ", "")
    success = delete_session(token)
    
    if not success:
        raise HTTPException(status_code=400, detail="Failed to logout")
    
    return {"message": "Logged out successfully"}

@app.get("/api/auth/me")
async def get_me(user_id: int = Depends(get_current_user)):
    email = get_user_email(user_id)
    return {"email": email, "user_id": user_id}

@app.post("/api/evaluate-flowchart")
async def api_evaluate_flowchart(request: FlowchartRequest, user_id: int = Depends(get_current_user)):
    print("\n=== FLOWCHART REQUEST RECEIVED ===")
    try:
        print(f"User ID: {user_id}")
        print("Starting flowchart evaluation...")
        result = await evaluate_flowchart(request.image)
        print("Evaluation successful!")
        return result
    except Exception as e:
        print(f"\n!!! ERROR in flowchart evaluation: {str(e)}")
        import traceback
        traceback.print_exc()
        raise HTTPException(status_code=500, detail=str(e))

@app.post("/api/evaluate-pseudocode")
async def api_evaluate_pseudocode(request: PseudocodeRequest, user_id: int = Depends(get_current_user)):
    print("\n=== PSEUDOCODE REQUEST RECEIVED ===")
    try:
        print(f"User ID: {user_id}")
        print("Starting pseudocode evaluation...")
        result = await evaluate_pseudocode(request.code)
        print("Evaluation successful!")
        return result
    except Exception as e:
        print(f"\n!!! ERROR in pseudocode evaluation: {str(e)}")
        import traceback
        traceback.print_exc()
        raise HTTPException(status_code=500, detail=str(e))

@app.get("/health")
async def health_check():
    return {"status": "healthy"}<|MERGE_RESOLUTION|>--- conflicted
+++ resolved
@@ -23,87 +23,6 @@
 
 class FlowchartRequest(BaseModel):
     image: str  # base64 encoded image
-
-class SignupRequest(BaseModel):
-    email: str
-    password: str
-
-class LoginRequest(BaseModel):
-    email: str
-    password: str
-
-# Dependency to get current user from token
-async def get_current_user(authorization: Optional[str] = Header(None)) -> int:
-<<<<<<< HEAD
-    print(f"Authorization header: {authorization}")
-    
-    if not authorization:
-        print("No authorization header provided")
-        raise HTTPException(status_code=401, detail="Authorization header missing")
-    
-    if not authorization.startswith("Bearer "):
-        print(f"Invalid authorization format: {authorization}")
-        raise HTTPException(status_code=401, detail="Invalid authorization format")
-    
-    token = authorization.replace("Bearer ", "")
-    print(f"Extracted token: {token[:10]}...")
-    
-    user_id = verify_session(token)
-    print(f"User ID from token: {user_id}")
-    
-    if not user_id:
-        print("Token verification failed")
-=======
-    if not authorization or not authorization.startswith("Bearer "):
-        raise HTTPException(status_code=401, detail="Not authenticated")
-    
-    token = authorization.replace("Bearer ", "")
-    user_id = verify_session(token)
-    
-    if not user_id:
->>>>>>> 2639c52f
-        raise HTTPException(status_code=401, detail="Invalid or expired token")
-    
-    return user_id
-
-@app.post("/api/auth/signup")
-async def signup(request: SignupRequest):
-    success, message = create_user(request.email, request.password)
-    
-    if not success:
-        raise HTTPException(status_code=400, detail=message)
-    
-    return {"message": message}
-
-@app.post("/api/auth/login")
-async def login(request: LoginRequest):
-    user_id = verify_user(request.email, request.password)
-    
-    if not user_id:
-        raise HTTPException(status_code=401, detail="Invalid credentials")
-    
-    token = create_session(user_id)
-    email = get_user_email(user_id)
-    
-    return {"token": token, "email": email}
-
-@app.post("/api/auth/logout")
-async def logout(authorization: Optional[str] = Header(None)):
-    if not authorization or not authorization.startswith("Bearer "):
-        raise HTTPException(status_code=401, detail="Not authenticated")
-    
-    token = authorization.replace("Bearer ", "")
-    success = delete_session(token)
-    
-    if not success:
-        raise HTTPException(status_code=400, detail="Failed to logout")
-    
-    return {"message": "Logged out successfully"}
-
-@app.get("/api/auth/me")
-async def get_me(user_id: int = Depends(get_current_user)):
-    email = get_user_email(user_id)
-    return {"email": email, "user_id": user_id}
 
 @app.post("/api/evaluate-flowchart")
 async def api_evaluate_flowchart(request: FlowchartRequest, user_id: int = Depends(get_current_user)):
